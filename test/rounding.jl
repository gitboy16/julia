--- conflicted
+++ resolved
@@ -353,44 +353,6 @@
     end
 end
 
-<<<<<<< HEAD
-
-try
-    Base.Rounding.get_exceptions()
-    fp_exceptions = true
-catch e
-    fp_exceptions = false
-end
-
-if fp_exceptions
-
-    @testset "floating point exceptions" begin
-        @test Base.Rounding.get_exceptions() == (invalid = false, inexact = false, underflow = false, overflow = false, dividebyzero = false)
-
-        @test isnan(0/0)
-        @test 1/0 == Inf
-
-        Base.Rounding.set_exceptions(invalid=true)
-        @test Base.Rounding.get_exceptions() == (invalid = true, inexact = false, underflow = false, overflow = false, dividebyzero = false)
-
-        @test_throws InvalidFloatingPointException 0/0
-        @test 1/0 == Inf
-
-        Base.Rounding.set_exceptions(dividebyzero=true)
-        @test Base.Rounding.get_exceptions() == (invalid = true, inexact = false, underflow = false, overflow = false, dividebyzero = true)
-
-        @test_throws InvalidFloatingPointException 0/0
-        @test_throws DivideByZeroFloatingPointException 1/0
-
-        Base.Rounding.set_exceptions(invalid=false, dividebyzero=false)
-
-        @test Base.Rounding.get_exceptions() == (invalid = false, inexact = false, underflow = false, overflow = false, dividebyzero = false)
-
-        @test isnan(0/0)
-        @test 1/0 == Inf
-
-    end
-=======
 @testset "rounding floats with specified return type #50778" begin
     @test round(Float64, 1.2) === 1.0
     @test round(Float32, 1e60) === Inf32
@@ -496,5 +458,42 @@
     @test_throws InexactError round(Int64, -Inf16)
     @test_throws InexactError round(Int128, -Inf16)
     # More comprehensive testing is present in test/floatfuncs.jl
->>>>>>> 641f717a
+end
+
+
+try
+    Base.Rounding.get_exceptions()
+    fp_exceptions = true
+catch e
+    fp_exceptions = false
+end
+
+if fp_exceptions
+
+    @testset "floating point exceptions" begin
+        @test Base.Rounding.get_exceptions() == (invalid = false, inexact = false, underflow = false, overflow = false, dividebyzero = false)
+
+        @test isnan(0/0)
+        @test 1/0 == Inf
+
+        Base.Rounding.set_exceptions(invalid=true)
+        @test Base.Rounding.get_exceptions() == (invalid = true, inexact = false, underflow = false, overflow = false, dividebyzero = false)
+
+        @test_throws InvalidFloatingPointException 0/0
+        @test 1/0 == Inf
+
+        Base.Rounding.set_exceptions(dividebyzero=true)
+        @test Base.Rounding.get_exceptions() == (invalid = true, inexact = false, underflow = false, overflow = false, dividebyzero = true)
+
+        @test_throws InvalidFloatingPointException 0/0
+        @test_throws DivideByZeroFloatingPointException 1/0
+
+        Base.Rounding.set_exceptions(invalid=false, dividebyzero=false)
+
+        @test Base.Rounding.get_exceptions() == (invalid = false, inexact = false, underflow = false, overflow = false, dividebyzero = false)
+
+        @test isnan(0/0)
+        @test 1/0 == Inf
+
+    end
 end